# pylint: disable=missing-docstring
import unittest

import numpy as np
import tensorflow as tf

import pytest

import tf_encrypted as tfe
from tf_encrypted.protocol.pond import PondPublicTensor
from tf_encrypted.tensor import int64factory, int100factory, native_factory
from tf_encrypted.tensor import fixed100, fixed100_ni
from tf_encrypted.utils import unwrap_fetches

@pytest.mark.tf2
def test_encode():
  tf.compat.v1.enable_v2_behavior()
  prot = tfe.protocol.Pond()

  expected = np.array([1234567.9875])
  @tf.function
  def func():
    x = prot.define_constant(expected)

    return unwrap_fetches(x)

  np.testing.assert_array_almost_equal(func(), expected, decimal=3)

@pytest.mark.tf2
class TestTruncate(unittest.TestCase):
  def setUp(self):
    tf.compat.v1.enable_v2_behavior()

  def test_interactive_truncate(self):

    prot = tfe.protocol.Pond(
        tensor_factory=int100factory,
        fixedpoint_config=fixed100,
    )

    # TODO[Morten] remove this condition
    if prot.tensor_factory not in [tfe.tensor.int64factory]:
      expected = np.array([12345.6789])
      @tf.function
      def func():
        w = prot.define_private_tensor(
            expected * prot.fixedpoint_config.scaling_factor)  # double precision
        v = prot.truncate(w)  # single precision

        return unwrap_fetches(v.reveal())

      np.testing.assert_allclose(func(), expected)

  def test_noninteractive_truncate(self):

    prot = tfe.protocol.Pond(
        tensor_factory=int100factory,
        fixedpoint_config=fixed100_ni,
    )

    expected = np.array([12345.6789])

    @tf.function
    def func():
      w = prot.define_private_tensor(
          expected * prot.fixedpoint_config.scaling_factor)  # double precision
      v = prot.truncate(w)  # single precision

      return unwrap_fetches(v.reveal())

    np.testing.assert_allclose(func(), expected)

@pytest.mark.tf2
class TestPondPublicEqual(unittest.TestCase):
  def setUp(self):
    tf.compat.v1.enable_v2_behavior()

  def test_public_compare(self):

    expected = np.array([1, 0, 1, 0])

    with tfe.protocol.Pond() as prot:

      @tf.function
      def func():
        x_raw = prot.tensor_factory.constant(np.array([100, 200, 100, 300]))
        x = PondPublicTensor(prot, value_on_0=x_raw,
                             value_on_1=x_raw, is_scaled=False)

        res = prot.equal(x, 100)

        return unwrap_fetches(res)

      assert np.array_equal(func(), expected)

@pytest.mark.tf2
class TestPondPublicDivision(unittest.TestCase):
  def setUp(self):
    tf.compat.v1.enable_v2_behavior()

  def test_public_division(self):
    x_raw = np.array([10., 20., 30., 40.])
    y_raw = np.array([1., 2., 3., 4.])
    expected = x_raw / y_raw

    with tfe.protocol.Pond() as prot:

      @tf.function
      def func():
        x = prot.define_private_tensor(x_raw)
        y = prot.define_constant(y_raw)
        z = x / y

        return unwrap_fetches(z.reveal())

      np.testing.assert_array_almost_equal(func(), expected, decimal=2)

  def test_public_reciprocal(self):
    x_raw = np.array([10., 20., 30., 40.])
    expected = 1. / x_raw

    with tfe.protocol.Pond() as prot:

      @tf.function
      def func():
        x = prot.define_constant(x_raw)
        y = prot.reciprocal(x)

        return unwrap_fetches(y)

      np.testing.assert_array_almost_equal(func(), expected, decimal=3)

@pytest.mark.tf2
class TestShare(unittest.TestCase):
  def setUp(self):
    tf.compat.v1.enable_v2_behavior()

  def _core_test_sharing(self, dtype):

    expected = np.array([[1, 2, 3], [4, 5, 6]])

    with tfe.protocol.Pond() as prot:

      @tf.function
      def func():
        shares = prot._share(dtype.tensor(expected))  # pylint: disable=protected-access
        return prot._reconstruct(*shares).to_native()  # pylint: disable=protected-access

    np.testing.assert_array_equal(func(), expected)

  def test_int64(self):
    self._core_test_sharing(int64factory)

  def test_int100(self):
    self._core_test_sharing(int100factory)

  def test_prime(self):
    self._core_test_sharing(native_factory(tf.int32, 67))

@pytest.mark.tf2
class TestIdentity(unittest.TestCase):

  def setUp(self):
    tf.compat.v1.enable_v2_behavior()

  def test_same_value_different_instance(self):

    expected = np.array([[1, 2, 3], [4, 5, 6]])

    with tfe.protocol.Pond() as prot:

      @tf.function
      def func():
        x = prot.define_private_tensor(expected)
        y = prot.identity(x)

        assert x is not y

        return unwrap_fetches(y.reveal())

<<<<<<< HEAD
    np.testing.assert_array_equal(func(), expected)
=======
class TestPondAssign(unittest.TestCase):

  def test_assign_synchronization(self):
    # from https://github.com/tf-encrypted/tf-encrypted/pull/665

    tf.reset_default_graph()
    tfe.get_protocol().clear_initializers()

    prot = tfe.protocol.Pond()
    tfe.set_protocol(prot)

    def poc(x, y):
      x_shares = x.unwrapped
      y_shares = y.unwrapped
      z_shares = [None, None]

      with tf.name_scope("fabricated_test"):
        with tf.device(prot.server_0.device_name):
          z_shares[0] = x_shares[1] + y_shares[1]
        with tf.device(prot.server_1.device_name):
          z_shares[1] = x_shares[0] + y_shares[0]

      return tfe.protocol.pond.PondPrivateTensor(
          prot,
          z_shares[0],
          z_shares[1],
          x.is_scaled)

    a = prot.define_private_variable(tf.ones(shape=(1, 1)))
    b = prot.define_private_variable(tf.ones(shape=(1, 1)))

    op = prot.assign(a, poc(a, b))

    with tfe.Session() as sess:
      sess.run(tfe.global_variables_initializer())

      for _ in range(100):
        sess.run(op)

      result = sess.run(a.reveal())
      assert result == np.array([101.])


if __name__ == '__main__':
  unittest.main()
>>>>>>> 259087e4
<|MERGE_RESOLUTION|>--- conflicted
+++ resolved
@@ -1,6 +1,4 @@
 # pylint: disable=missing-docstring
-import unittest
-
 import numpy as np
 import tensorflow as tf
 
@@ -178,9 +176,8 @@
 
         return unwrap_fetches(y.reveal())
 
-<<<<<<< HEAD
     np.testing.assert_array_equal(func(), expected)
-=======
+
 class TestPondAssign(unittest.TestCase):
 
   def test_assign_synchronization(self):
@@ -221,9 +218,4 @@
         sess.run(op)
 
       result = sess.run(a.reveal())
-      assert result == np.array([101.])
-
-
-if __name__ == '__main__':
-  unittest.main()
->>>>>>> 259087e4
+      assert result == np.array([101.])